#+title: Mapgen4
#+date: <2018-12-24>

[[http://unmaintained.tech/][http://unmaintained.tech/badge.svg]]

[[https://www.redblobgames.com/maps/mapgen4/][Mapgen4]] is a procedural wilderness map generator I wrote during 2017 and 2018. It's written in JavaScript and designed to:

- run /fast/ enough to regenerate in real time as you paint terrain
- look /pretty/ instead of generating realistic terrain

[[https://www.redblobgames.com/maps/mapgen4/blog/screenshot15-small.jpg]]

* Install

If you use =yarn= 1:

#+begin_src sh
yarn global add esbuild
yarn install
make
#+end_src

If you use =npm=:

#+begin_src sh
npm install -g esbuild
npm install
make
#+end_src

Run ~python3 -m http.server 8000~, then visit http://localhost:8000/embed.html in your browser.

* Background

I have a [[http://simblob.blogspot.com/search/label/mapgen4][series of blog posts]] about how I made these maps:

- [[http://simblob.blogspot.com/2018/08/mapgen4-goals.html][History]] of the project
- [[https://www.redblobgames.com/x/1721-voronoi-alternative/][Alternative to Voronoi cells]]
- [[https://www.redblobgames.com/x/1722-b-rep-triangle-meshes/][Compact data structure]] for the Delaunay+Voronoi mesh
- [[http://simblob.blogspot.com/2018/08/mapgen4-elevation.html][Elevation]] to match the desired look instead of tweaking the look to match the elevation
- [[http://simblob.blogspot.com/2018/09/mapgen4-elevation-painting.html][Distance fields for elevation]]
- [[http://simblob.blogspot.com/2018/09/mapgen4-threads.html][Multithreading]] to make it run acceptably fast
- Fixing the [[http://simblob.blogspot.com/2018/09/mapgen4-river-appearance.html][appearance of rivers]]
- Revisiting [[http://simblob.blogspot.com/2018/09/mapgen4-elevation-painting-revisited.html][distance fields]], which didn't work out like I hoped
- [[http://simblob.blogspot.com/2018/09/mapgen4-rainfall.html][Rainfall]], biomes, evaporation, wind
- Rendering with an [[http://simblob.blogspot.com/2018/09/mapgen4-oblique-projection.html][oblique projection]], not the standard rotate+translate+scale
- Rendering [[http://simblob.blogspot.com/2018/10/mapgen4-outlines.html][outlines]]
- Some [[http://simblob.blogspot.com/2018/09/mapgen4-bug-fixes.html][bug fixes]]
- River [[https://www.redblobgames.com/x/1723-procedural-river-growing/][generation]] and [[http://simblob.blogspot.com/2018/10/mapgen4-river-representation.html][data structures]]

It's a continuation of ideas I developed for [[https://github.com/amitp/mapgen2/][mapgen2]] back in 2010, but at a much larger scale. The underlying code can support 1 million+ Voronoi cells (change =spacing= in config.js to 0.7), including [[https://www.redblobgames.com/maps/mapgen4/blog/3565944-triangles-600kregions.png][a very detailed river network]], but the rendering code and other parameters are designed to look prettiest around 25k cells.

There's plenty more that could be done to make it even faster and prettier. There are plenty of features that could be added, such as [[https://www.redblobgames.com/x/1723-procedural-river-growing/#draw][drawing your own rivers]], [[https://www.redblobgames.com/x/1843-planet-generation/][sphere output]], [[https://www.redblobgames.com/x/1736-resource-placement/][natural resources]], towns, forests, names, roads, and nations, but I'm leaving those for a future project.

* Code

<<<<<<< HEAD
The entry point is [[mapgen4.js]]. The main data structures are from my dual-mesh library. The map generation algorithms are in [[map.js]]. The input painting is in [[painting.js]]. The output rendering is in [[render.js]]. Calculations are in [[worker.js]]. Some of the calculations are shared between the worker and renderer, and those are in [[geometry.js]].
=======
The entry point is [[mapgen4.ts]]. The main data structures are from my dual-mesh library. The map generation algorithms are in [[map.ts]]. The input painting is in [[painting.ts]]. The output rendering is in [[render.ts]]. Calculations are in [[worker.ts]]. Some of the calculations are shared between the worker and renderer, and those are in [[geometry.ts]].
>>>>>>> 13a883af

* License

Mapgen4 and helper libraries I wrote (dual-mesh, prng) are licensed under Apache v2. You can use this code in your own project, including commercial projects.

The map generator uses these libraries:

- [[https://github.com/mapbox/delaunator.git][Delaunator]] from MapBox is licensed under the ISC license.
<<<<<<< HEAD
- [[https://github.com/kchapelier/poisson-disk-sampling][poisson-disk-sampling]] from Kevin Chapelier is licensed under the MIT license.
=======
- [[https://github.com/kchapelier/fast-2d-poisson-disk-sampling][fast-2d-poisson-disk-sampling]] from Kevin Chapelier is licensed under the MIT license.
>>>>>>> 13a883af
- [[https://github.com/jwagner/simplex-noise.js][simplex-noise]] from Jonas Wagner is licensed under the MIT license.
- [[https://github.com/mourner/flatqueue][flatqueue]] from Vladimir Agafonkin is licensed under the ISC license.

The rendering code uses these libraries:

- [[https://github.com/regl-project/regl][regl]] from Mikola Lysenko is licensed under the MIT license.
- [[https://github.com/toji/gl-matrix][gl-matrix]] from Brandon Jones, Colin MacKenzie IV is licensed under the MIT license.

The build step uses [[https://esbuild.github.io/][esbuild]] from Evan Wallace, licensed under the MIT license<|MERGE_RESOLUTION|>--- conflicted
+++ resolved
@@ -17,7 +17,7 @@
 #+begin_src sh
 yarn global add esbuild
 yarn install
-make
+./build.sh
 #+end_src
 
 If you use =npm=:
@@ -25,7 +25,7 @@
 #+begin_src sh
 npm install -g esbuild
 npm install
-make
+./build.sh
 #+end_src
 
 Run ~python3 -m http.server 8000~, then visit http://localhost:8000/embed.html in your browser.
@@ -54,11 +54,7 @@
 
 * Code
 
-<<<<<<< HEAD
-The entry point is [[mapgen4.js]]. The main data structures are from my dual-mesh library. The map generation algorithms are in [[map.js]]. The input painting is in [[painting.js]]. The output rendering is in [[render.js]]. Calculations are in [[worker.js]]. Some of the calculations are shared between the worker and renderer, and those are in [[geometry.js]].
-=======
-The entry point is [[mapgen4.ts]]. The main data structures are from my dual-mesh library. The map generation algorithms are in [[map.ts]]. The input painting is in [[painting.ts]]. The output rendering is in [[render.ts]]. Calculations are in [[worker.ts]]. Some of the calculations are shared between the worker and renderer, and those are in [[geometry.ts]].
->>>>>>> 13a883af
+The entry point is [[mapgen4.ts]]. The main data structures are in the [[dual-mesh/]] folder. The map generation algorithms are in [[map.ts]]. The input painting is in [[painting.ts]]. The output rendering is in [[render.ts]]. Calculations are in [[worker.ts]]. Calculations shared between the worker and renderer are in [[geometry.ts]].
 
 * License
 
@@ -67,11 +63,7 @@
 The map generator uses these libraries:
 
 - [[https://github.com/mapbox/delaunator.git][Delaunator]] from MapBox is licensed under the ISC license.
-<<<<<<< HEAD
-- [[https://github.com/kchapelier/poisson-disk-sampling][poisson-disk-sampling]] from Kevin Chapelier is licensed under the MIT license.
-=======
 - [[https://github.com/kchapelier/fast-2d-poisson-disk-sampling][fast-2d-poisson-disk-sampling]] from Kevin Chapelier is licensed under the MIT license.
->>>>>>> 13a883af
 - [[https://github.com/jwagner/simplex-noise.js][simplex-noise]] from Jonas Wagner is licensed under the MIT license.
 - [[https://github.com/mourner/flatqueue][flatqueue]] from Vladimir Agafonkin is licensed under the ISC license.
 
